"""Create / interact with gcloud storage buckets."""

import os

from gcloud.storage._helpers import _PropertyMixin
from gcloud.storage import exceptions
from gcloud.storage.acl import BucketACL
from gcloud.storage.acl import DefaultObjectACL
from gcloud.storage.iterator import Iterator
from gcloud.storage.key import Key
from gcloud.storage.key import _KeyIterator


class Bucket(_PropertyMixin):
    """A class representing a Bucket on Cloud Storage.

    :type connection: :class:`gcloud.storage.connection.Connection`
    :param connection: The connection to use when sending requests.

    :type name: string
    :param name: The name of the bucket.
    """

<<<<<<< HEAD
    CUSTOM_PROPERTY_ACCESSORS = {
        'acl': 'get_acl()',
        'defaultObjectAcl': 'get_default_object_acl()',
        'etag': 'etag',
        'id': 'id',
        'lifecycle': 'get_lifecycle()',
        'logging': 'get_logging()',
        'metageneration': 'metageneration',
        'name': 'name',
        'owner': 'owner',
        'projectNumber': 'project_number',
        'selfLink': 'self_link',
        'storageClass': 'storage_class',
        'timeCreated': 'time_created',
        'versioning': 'get_versioning',
=======
    CUSTOM_METADATA_FIELDS = {
        'acl': 'get_acl',
        'defaultObjectAcl': 'get_default_object_acl',
        'lifecycle': 'get_lifecycle',
        'cors': 'get_cors',
>>>>>>> c586a7c0
    }
    """Map field name -> accessor for fields w/ custom accessors."""

    # ACL rules are lazily retrieved.
    _acl = _default_object_acl = None

    def __init__(self, connection=None, name=None, properties=None):
        super(Bucket, self).__init__(name=name, properties=properties)
        self._connection = connection

    @property
    def acl(self):
        """Create our ACL on demand."""
        if self._acl is None:
            self._acl = BucketACL(self)
        return self._acl

    @property
    def default_object_acl(self):
        """Create our defaultObjectACL on demand."""
        if self._default_object_acl is None:
            self._default_object_acl = DefaultObjectACL(self)
        return self._default_object_acl

    @classmethod
    def from_dict(cls, bucket_dict, connection=None):
        """Construct a new bucket from a dictionary of data from Cloud Storage.

        :type bucket_dict: dict
        :param bucket_dict: The dictionary of data to construct a bucket from.

        :rtype: :class:`Bucket`
        :returns: A bucket constructed from the data provided.
        """
        return cls(connection=connection, name=bucket_dict['name'],
                   properties=bucket_dict)

    def __repr__(self):
        return '<Bucket: %s>' % self.name

    def __iter__(self):
        return iter(_KeyIterator(bucket=self))

    def __contains__(self, key):
        return self.get_key(key) is not None

    @property
    def connection(self):
        """Getter property for the connection to use with this Bucket.

        :rtype: :class:`gcloud.storage.connection.Connection`
        :returns: The connection to use.
        """
        return self._connection

    @property
    def path(self):
        """The URL path to this bucket."""
        if not self.name:
            raise ValueError('Cannot determine path without bucket name.')

        return '/b/' + self.name

    def get_key(self, key):
        """Get a key object by name.

        This will return None if the key doesn't exist::

          >>> from gcloud import storage
          >>> connection = storage.get_connection(project, email, key_path)
          >>> bucket = connection.get_bucket('my-bucket')
          >>> print bucket.get_key('/path/to/key.txt')
          <Key: my-bucket, /path/to/key.txt>
          >>> print bucket.get_key('/does-not-exist.txt')
          None

        :type key: string or :class:`gcloud.storage.key.Key`
        :param key: The name of the key to retrieve.

        :rtype: :class:`gcloud.storage.key.Key` or None
        :returns: The key object if it exists, otherwise None.
        """
        # Coerce this to a key object (either from a Key or a string).
        key = self.new_key(key)

        try:
            response = self.connection.api_request(method='GET', path=key.path)
            return Key.from_dict(response, bucket=self)
        except exceptions.NotFoundError:
            return None

    def get_all_keys(self):
        """List all the keys in this bucket.

        This will **not** retrieve all the data for all the keys, it
        will only retrieve the keys.

        This is equivalent to::

          keys = [key for key in bucket]

        :rtype: list of :class:`gcloud.storage.key.Key`
        :returns: A list of all the Key objects in this bucket.
        """
        return list(self)

    def new_key(self, key):
        """Given path name (or Key), return a :class:`.storage.key.Key` object.

        This is really useful when you're not sure if you have a Key
        object or a string path name.  Given either of those types, this
        returns the corresponding Key object.

        :type key: string or :class:`gcloud.storage.key.Key`
        :param key: A path name or actual key object.

        :rtype: :class:`gcloud.storage.key.Key`
        :returns: A Key object with the path provided.
        """
        if isinstance(key, Key):
            return key

        # Support Python 2 and 3.
        try:
            string_type = basestring
        except NameError:  # pragma: NO COVER PY3k
            string_type = str

        if isinstance(key, string_type):
            return Key(bucket=self, name=key)

        raise TypeError('Invalid key: %s' % key)

    def delete(self, force=False):
        """Delete this bucket.

        The bucket **must** be empty in order to delete it.  If the
        bucket doesn't exist, this will raise a
        :class:`gcloud.storage.exceptions.NotFoundError`.  If the bucket
        is not empty, this will raise an Exception.

        If you want to delete a non-empty bucket you can pass in a force
        parameter set to true.  This will iterate through the bucket's
        keys and delete the related objects, before deleting the bucket.

        :type force: bool
        :param full: If True, empties the bucket's objects then deletes it.

        :raises: :class:`gcloud.storage.exceptions.NotFoundError` if the
                 bucket does not exist, or
                 :class:`gcloud.storage.exceptions.ConnectionError` if the
                 bucket has keys and `force` is not passed.
        """
        return self.connection.delete_bucket(self.name, force=force)

    def delete_key(self, key):
        """Deletes a key from the current bucket.

        If the key isn't found,
        this will throw a :class:`gcloud.storage.exceptions.NotFoundError`.

        For example::

          >>> from gcloud import storage
          >>> from gcloud.storage import exceptions
          >>> connection = storage.get_connection(project, email, key_path)
          >>> bucket = connection.get_bucket('my-bucket')
          >>> print bucket.get_all_keys()
          [<Key: my-bucket, my-file.txt>]
          >>> bucket.delete_key('my-file.txt')
          >>> try:
          ...   bucket.delete_key('doesnt-exist')
          ... except exceptions.NotFoundError:
          ...   pass


        :type key: string or :class:`gcloud.storage.key.Key`
        :param key: A key name or Key object to delete.

        :rtype: :class:`gcloud.storage.key.Key`
        :returns: The key that was just deleted.
        :raises: :class:`gcloud.storage.exceptions.NotFoundError` (to suppress
                 the exception, call ``delete_keys``, passing a no-op
                 ``on_error`` callback, e.g.::

                 >>> bucket.delete_keys([key], on_error=lambda key: pass)
        """
        key = self.new_key(key)
        self.connection.api_request(method='DELETE', path=key.path)
        return key

    def delete_keys(self, keys, on_error=None):
        """Deletes a list of keys from the current bucket.

        Uses :func:`Bucket.delete_key` to delete each individual key.

        :type keys: list of string or :class:`gcloud.storage.key.Key`
        :param keys: A list of key names or Key objects to delete.

        :type on_error: a callable taking (key)
        :param on_error: If not ``None``, called once for each key raising
                         :class:`gcloud.storage.exceptions.NotFoundError`;
                         otherwise, the exception is propagated.

        :raises: :class:`gcloud.storage.exceptions.NotFoundError` (if
                 `on_error` is not passed).
        """
        for key in keys:
            try:
                self.delete_key(key)
            except exceptions.NotFoundError:
                if on_error is not None:
                    on_error(key)
                else:
                    raise

    def copy_key(self, key, destination_bucket, new_name=None):
        """Copy the given key to the given bucket, optionally with a new name.

        :type key: string or :class:`gcloud.storage.key.Key`
        :param key: The key to be copied.

        :type destination_bucket: :class:`gcloud.storage.bucket.Bucket`
        :param destination_bucket: The bucket into which the key should be
                                   copied.

        :type new_name: string
        :param new_name: (optional) the new name for the copied file.

        :rtype: :class:`gcloud.storage.key.Key`
        :returns: The new Key.
        """
        if new_name is None:
            new_name = key.name
        new_key = destination_bucket.new_key(new_name)
        api_path = key.path + '/copyTo' + new_key.path
        self.connection.api_request(method='POST', path=api_path)
        return new_key

    def upload_file(self, filename, key=None):
        """Shortcut method to upload a file into this bucket.

        Use this method to quickly put a local file in Cloud Storage.

        For example::

          >>> from gcloud import storage
          >>> connection = storage.get_connection(project, email, key_path)
          >>> bucket = connection.get_bucket('my-bucket')
          >>> bucket.upload_file('~/my-file.txt', 'remote-text-file.txt')
          >>> print bucket.get_all_keys()
          [<Key: my-bucket, remote-text-file.txt>]

        If you don't provide a key value, we will try to upload the file
        using the local filename as the key (**not** the complete
        path)::

          >>> from gcloud import storage
          >>> connection = storage.get_connection(project, email, key_path)
          >>> bucket = connection.get_bucket('my-bucket')
          >>> bucket.upload_file('~/my-file.txt')
          >>> print bucket.get_all_keys()
          [<Key: my-bucket, my-file.txt>]

        :type filename: string
        :param filename: Local path to the file you want to upload.

        :type key: string or :class:`gcloud.storage.key.Key`
        :param key: The key (either an object or a remote path) of where
                    to put the file.  If this is blank, we will try to
                    upload the file to the root of the bucket with the
                    same name as on your local file system.
        """
        if key is None:
            key = os.path.basename(filename)
        key = self.new_key(key)
        return key.upload_from_filename(filename)

    def upload_file_object(self, file_obj, key=None):
        """Shortcut method to upload a file object into this bucket.

        Use this method to quickly put a local file in Cloud Storage.

        For example::

          >>> from gcloud import storage
          >>> connection = storage.get_connection(project, email, key_path)
          >>> bucket = connection.get_bucket('my-bucket')
          >>> bucket.upload_file(open('~/my-file.txt'), 'remote-text-file.txt')
          >>> print bucket.get_all_keys()
          [<Key: my-bucket, remote-text-file.txt>]

        If you don't provide a key value, we will try to upload the file
        using the local filename as the key (**not** the complete
        path)::

          >>> from gcloud import storage
          >>> connection = storage.get_connection(project, email, key_path)
          >>> bucket = connection.get_bucket('my-bucket')
          >>> bucket.upload_file(open('~/my-file.txt'))
          >>> print bucket.get_all_keys()
          [<Key: my-bucket, my-file.txt>]

        :type file_obj: file
        :param file_obj: A file handle open for reading.

        :type key: string or :class:`gcloud.storage.key.Key`
        :param key: The key (either an object or a remote path) of where
                    to put the file.  If this is blank, we will try to
                    upload the file to the root of the bucket with the
                    same name as on your local file system.
        """
        if key:
            key = self.new_key(key)
        else:
            key = self.new_key(os.path.basename(file_obj.name))
        return key.upload_from_file(file_obj)

    def configure_website(self, main_page_suffix=None, not_found_page=None):
        """Configure website-related properties.

        .. note::
          This (apparently) only works
          if your bucket name is a domain name
          (and to do that, you need to get approved somehow...).

          Check out the official documentation here:
          https://developers.google.com/storage/docs/website-configuration

        If you want this bucket to host a website, just provide the name
        of an index page and a page to use when a key isn't found::

          >>> from gcloud import storage
          >>> connection = storage.get_connection(project, email,
                                                  private_key_path)
          >>> bucket = connection.get_bucket(bucket_name)
          >>> bucket.configure_website('index.html', '404.html')

        You probably should also make the whole bucket public::

          >>> bucket.make_public(recursive=True, future=True)

        This says: "Make the bucket public, and all the stuff already in
        the bucket, and anything else I add to the bucket.  Just make it
        all public."

        :type main_page_suffix: string
        :param main_page_suffix: The page to use as the main page
                                 of a directory.
                                 Typically something like index.html.

        :type not_found_page: string
        :param not_found_page: The file to use when a page isn't found.
        """
        data = {
            'website': {
                'mainPageSuffix': main_page_suffix,
                'notFoundPage': not_found_page,
            },
        }
        return self._patch_properties(data)

    def disable_website(self):
        """Disable the website configuration for this bucket.

        This is really just a shortcut for setting the website-related
        attributes to ``None``.
        """
        return self.configure_website(None, None)

    def get_default_object_acl(self):
        """Get the current Default Object ACL rules.

        If the acl isn't available locally, this method will reload it from
        Cloud Storage.

        :rtype: :class:`gcloud.storage.acl.DefaultObjectACL`
        :returns: A DefaultObjectACL object for this bucket.
        """
        if not self.default_object_acl.loaded:
            self.default_object_acl.reload()
        return self.default_object_acl

    def make_public(self, recursive=False, future=False):
        """Make a bucket public.

        :type recursive: bool
        :param recursive: If True, this will make all keys inside the bucket
                          public as well.

        :type future: bool
        :param future: If True, this will make all objects created in the
                       future public as well.
        """
        self.get_acl().all().grant_read()
        self.acl.save()

        if future:
            doa = self.get_default_object_acl()
            doa.all().grant_read()
            doa.save()

        if recursive:
            for key in self:
                key.get_acl().all().grant_read()
                key.save_acl()

    def get_lifecycle(self):
        """Retrieve lifecycle rules configured for this bucket.

        See: https://cloud.google.com/storage/docs/lifecycle and
             https://cloud.google.com/storage/docs/json_api/v1/buckets

        :rtype: list(dict)
        :returns: A sequence of mappings describing each lifecycle rule.
        """
        if not self._has_property('lifecycle'):
            self._reload_properties()
        result = []
        info = self._properties.get('lifecycle', {})
        for rule in info.get('rule', ()):
            rule = rule.copy()
            result.append(rule)
        return result

    def update_lifecycle(self, rules):
        """Update CORS policies configured for this bucket.

        See: https://cloud.google.com/storage/docs/lifecycle and
             https://cloud.google.com/storage/docs/json_api/v1/buckets

        :type rules: list(dict)
        :param rules: A sequence of mappings describing each lifecycle rule.
        """
        self._patch_properties({'lifecycle': {'rule': rules}})

    @property
    def etag(self):
        """Retrieve the ETag for the bucket.

        See: http://tools.ietf.org/html/rfc2616#section-3.11 and
             https://cloud.google.com/storage/docs/json_api/v1/buckets

        :rtype: string
        :returns: a unique identifier for the bucket and current metadata.
        """
        return self.properties['etag']

    @property
    def id(self):
        """Retrieve the ID for the bucket.

        See: https://cloud.google.com/storage/docs/json_api/v1/buckets

        :rtype: string
        :returns: a unique identifier for the bucket.
        """
        return self.properties['id']

    @property
    def metageneration(self):
        """Retrieve the ID for the bucket.

        See: https://cloud.google.com/storage/docs/json_api/v1/buckets

        :rtype: integer
        :returns: count of times since creation the bucket's metadata has
                  been updated.
        """
        return self.properties['metageneration']

    @property
    def owner(self):
        """Retrieve the ID for the bucket.

        See: https://cloud.google.com/storage/docs/json_api/v1/buckets

        :rtype: dict
        :returns: mapping of owner's role/ID.
        """
        owner = self.properties['owner'].copy()
        owner['id'] = owner.pop('entityId')
        return owner

    @property
    def project_number(self):
        """Retrieve the ID for the bucket.

        See: https://cloud.google.com/storage/docs/json_api/v1/buckets

        :rtype: integer
        :returns: a unique identifier for the bucket.
        """
        return self.properties['projectNumber']

    @property
    def self_link(self):
        """Retrieve the URI for the bucket.

        See: https://cloud.google.com/storage/docs/json_api/v1/buckets

        :rtype: string
        :returns: URI of the bucket.
        """
        return self.properties['selfLink']

    @property
    def storage_class(self):
        """Retrieve the ID for the bucket.

        See: https://cloud.google.com/storage/docs/json_api/v1/buckets and
        https://cloud.google.com/storage/docs/durable-reduced-availability#_DRA_Bucket

        :rtype: string
        :returns: the storage class for the bucket (currently one of
        ``STANDARD``, ``DURABLE_REDUCED_AVAILABILITY``)
        """
        return self.properties['storageClass']

    @property
    def time_created(self):
        """Retrieve the ID for the bucket.

        See: https://cloud.google.com/storage/docs/json_api/v1/buckets

        :rtype: string
        :returns: timestamp for the bucket's creation, in RFC 3339 format.
        """
        return self.properties['timeCreated']

    def get_versioning(self):
        """Is versioning enabled for this bucket?

        See:  https://cloud.google.com/storage/docs/object-versioning for
        details.

        :rtype: boolean
        :returns: True if enabled, else False.
        """
        if not self.has_metadata(field='versioning'):
            self.reload_metadata()
        versioning = self.metadata.get('versioning', {})
        return versioning.get('enabled', False)

    def enable_versioning(self):
        """Enable versioning for this bucket.

        See:  https://cloud.google.com/storage/docs/object-versioning for
        details.
        """
        self.patch_metadata({'versioning': {'enabled': True}})

    def disable_versioning(self):
        """Disable versioning for this bucket.

        See:  https://cloud.google.com/storage/docs/object-versioning for
        details.
        """
        self.patch_metadata({'versioning': {'enabled': False}})

    def get_logging(self):
        """Return info about access logging for this bucket.

        See: https://cloud.google.com/storage/docs/accesslogs#status

        :rtype: dict or None
        :returns: a dict w/ keys, ``bucket_name`` and ``object_prefix``
                  (if logging is enabled), or None (if not).
        """
        if not self.has_metadata('logging'):
            self.reload_metadata()
        info = self.metadata.get('logging')
        if info is not None:
            info = info.copy()
            info['bucket_name'] = info.pop('logBucket')
            info['object_prefix'] = info.pop('logObjectPrefix', '')
        return info

    def enable_logging(self, bucket_name, object_prefix=''):
        """Enable access logging for this bucket.

        See: https://cloud.google.com/storage/docs/accesslogs#delivery

        :type bucket_name: string
        :param bucket_name: name of bucket in which to store access logs

        :type object_prefix: string
        :param object_prefix: prefix for access log filenames
        """
        info = {'logBucket': bucket_name, 'logObjectPrefix': object_prefix}
        self.patch_metadata({'logging': info})

    def disable_logging(self):
        """Disable access logging for this bucket.

        See: https://cloud.google.com/storage/docs/accesslogs#disabling
        """
        self.patch_metadata({'logging': None})

    def get_cors(self):
        """Retrieve CORS policies configured for this bucket.

        See: http://www.w3.org/TR/cors/ and
             https://cloud.google.com/storage/docs/json_api/v1/buckets

        :rtype: list(dict)
        :returns: A sequence of mappings describing each CORS policy.
                  Keys include 'max_age', 'methods', 'origins', and
                  'headers'.
        """
        if not self.has_metadata('cors'):
            self.reload_metadata()
        result = []
        for entry in self.metadata.get('cors', ()):
            entry = entry.copy()
            result.append(entry)
            if 'maxAgeSeconds' in entry:
                entry['max_age'] = entry.pop('maxAgeSeconds')
            if 'method' in entry:
                entry['methods'] = entry.pop('method')
            if 'origin' in entry:
                entry['origins'] = entry.pop('origin')
            if 'responseHeader' in entry:
                entry['headers'] = entry.pop('responseHeader')
        return result

    def update_cors(self, entries):
        """Update CORS policies configured for this bucket.

        See: http://www.w3.org/TR/cors/ and
             https://cloud.google.com/storage/docs/json_api/v1/buckets

        :type entries: list(dict)
        :param entries: A sequence of mappings describing each CORS policy.
                        Keys include 'max_age', 'methods', 'origins', and
                        'headers'.
        """
        to_patch = []
        for entry in entries:
            entry = entry.copy()
            to_patch.append(entry)
            if 'max_age' in entry:
                entry['maxAgeSeconds'] = entry.pop('max_age')
            if 'methods' in entry:
                entry['method'] = entry.pop('methods')
            if 'origins' in entry:
                entry['origin'] = entry.pop('origins')
            if 'headers' in entry:
                entry['responseHeader'] = entry.pop('headers')
        self.patch_metadata({'cors': to_patch})


class BucketIterator(Iterator):
    """An iterator listing all buckets.

    You shouldn't have to use this directly, but instead should use the helper
    methods on :class:`gcloud.storage.connection.Connection` objects.

    :type connection: :class:`gcloud.storage.connection.Connection`
    :param connection: The connection to use for querying the list of buckets.
    """

    def __init__(self, connection):
        super(BucketIterator, self).__init__(connection=connection, path='/b')

    def get_items_from_response(self, response):
        """Factory method which yields :class:`.Bucket` items from a response.

        :type response: dict
        :param response: The JSON API response for a page of buckets.
        """
        for item in response.get('items', []):
            yield Bucket.from_dict(item, connection=self.connection)<|MERGE_RESOLUTION|>--- conflicted
+++ resolved
@@ -21,9 +21,9 @@
     :param name: The name of the bucket.
     """
 
-<<<<<<< HEAD
     CUSTOM_PROPERTY_ACCESSORS = {
         'acl': 'get_acl()',
+        'cors': 'get_cors()',
         'defaultObjectAcl': 'get_default_object_acl()',
         'etag': 'etag',
         'id': 'id',
@@ -36,14 +36,7 @@
         'selfLink': 'self_link',
         'storageClass': 'storage_class',
         'timeCreated': 'time_created',
-        'versioning': 'get_versioning',
-=======
-    CUSTOM_METADATA_FIELDS = {
-        'acl': 'get_acl',
-        'defaultObjectAcl': 'get_default_object_acl',
-        'lifecycle': 'get_lifecycle',
-        'cors': 'get_cors',
->>>>>>> c586a7c0
+        'versioning': 'get_versioning()',
     }
     """Map field name -> accessor for fields w/ custom accessors."""
 
